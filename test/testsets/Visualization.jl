@otestset "Visualization" begin
<<<<<<< HEAD
    # test that this all at least runs
    surf1 = AcceleratedParametricSurface(TestData.beziersurface(), 15)
    surf2 = AcceleratedParametricSurface(TestData.upsidedownbeziersurface(), 15)
    m = csgintersection(leaf(surf1, translation(-0.5, -0.5, 0.0)), csgintersection(leaf(Cylinder(0.3, 5.0)), leaf(surf1, Transform{Float64}(0.0, Float64(π), 0.0, 0.5, -0.5, 0.0))))()
    @test_nowarn Vis.draw(m)
    m = csgintersection(leaf(surf1, translation(-0.5, -0.5, 0.0)), csgintersection(leaf(Cylinder(0.3, 5.0)), leaf(surf2, translation(-0.5, -0.5, 0.0))))()
    @test_nowarn Vis.draw(m)
    m = csgunion(leaf(Cylinder(0.5, 3.0)), (leaf(Sphere(1.0))))()
    @test_nowarn Vis.draw(m)
    m = csgintersection(leaf(Cylinder(0.5, 3.0)), (leaf(Sphere(1.0))))()
    @test_nowarn Vis.draw(m)
    m = csgdifference(leaf(Cylinder(0.5, 3.0)), leaf(Sphere(1.0)))()
    @test_nowarn Vis.draw(m)
=======
    if get(ENV, "CI", nothing) == "true" && Sys.iswindows() return #OpenGL is unreliable on headless Windows VMs on github. This fails unpredictably and prevents pull requests from being approved. These tests are not essential, so turn them off when running on windows.
    else
        # test that this all at least runs
        surf1 = AcceleratedParametricSurface(TestData.beziersurface(), 15)
        surf2 = AcceleratedParametricSurface(TestData.upsidedownbeziersurface(), 15)
        m = csgintersection(leaf(surf1, translation(-0.5, -0.5, 0.0)), csgintersection(leaf(Cylinder(0.3, 5.0)), leaf(surf1, RigidBodyTransform{Float64}(0.0, Float64(π), 0.0, 0.5, -0.5, 0.0))))()
        @test_nowarn Vis.draw(m)
        m = csgintersection(leaf(surf1, translation(-0.5, -0.5, 0.0)), csgintersection(leaf(Cylinder(0.3, 5.0)), leaf(surf2, translation(-0.5, -0.5, 0.0))))()
        @test_nowarn Vis.draw(m)
        m = csgunion(leaf(Cylinder(0.5, 3.0)), (leaf(Sphere(1.0))))()
        @test_nowarn Vis.draw(m)
        m = csgintersection(leaf(Cylinder(0.5, 3.0)), (leaf(Sphere(1.0))))()
        @test_nowarn Vis.draw(m)
        m = csgdifference(leaf(Cylinder(0.5, 3.0)), leaf(Sphere(1.0)))()
        @test_nowarn Vis.draw(m)
    end
>>>>>>> b7f98103
end # testset Visualization<|MERGE_RESOLUTION|>--- conflicted
+++ resolved
@@ -1,19 +1,4 @@
 @otestset "Visualization" begin
-<<<<<<< HEAD
-    # test that this all at least runs
-    surf1 = AcceleratedParametricSurface(TestData.beziersurface(), 15)
-    surf2 = AcceleratedParametricSurface(TestData.upsidedownbeziersurface(), 15)
-    m = csgintersection(leaf(surf1, translation(-0.5, -0.5, 0.0)), csgintersection(leaf(Cylinder(0.3, 5.0)), leaf(surf1, Transform{Float64}(0.0, Float64(π), 0.0, 0.5, -0.5, 0.0))))()
-    @test_nowarn Vis.draw(m)
-    m = csgintersection(leaf(surf1, translation(-0.5, -0.5, 0.0)), csgintersection(leaf(Cylinder(0.3, 5.0)), leaf(surf2, translation(-0.5, -0.5, 0.0))))()
-    @test_nowarn Vis.draw(m)
-    m = csgunion(leaf(Cylinder(0.5, 3.0)), (leaf(Sphere(1.0))))()
-    @test_nowarn Vis.draw(m)
-    m = csgintersection(leaf(Cylinder(0.5, 3.0)), (leaf(Sphere(1.0))))()
-    @test_nowarn Vis.draw(m)
-    m = csgdifference(leaf(Cylinder(0.5, 3.0)), leaf(Sphere(1.0)))()
-    @test_nowarn Vis.draw(m)
-=======
     if get(ENV, "CI", nothing) == "true" && Sys.iswindows() return #OpenGL is unreliable on headless Windows VMs on github. This fails unpredictably and prevents pull requests from being approved. These tests are not essential, so turn them off when running on windows.
     else
         # test that this all at least runs
@@ -30,5 +15,4 @@
         m = csgdifference(leaf(Cylinder(0.5, 3.0)), leaf(Sphere(1.0)))()
         @test_nowarn Vis.draw(m)
     end
->>>>>>> b7f98103
 end # testset Visualization