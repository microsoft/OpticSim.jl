# MIT license
# Copyright (c) Microsoft Corporation. All rights reserved.
# See LICENSE in the project root for full license information.

using Test
using FiniteDifferences
using StaticArrays
using LinearAlgebra
using Suppressor
using Random
using Unitful
using Plots
using DataFrames

using OpticSim
# Geometry Module
using OpticSim.Geometry
# curve/surface imports
using OpticSim: findspan, makemesh, knotstoinsert, coefficients, inside, quadraticroots, tobeziersegments, evalcsg, makiemesh
# interval imports
using OpticSim: α, halfspaceintersection, positivehalfspace, lower, upper, EmptyInterval, rayorigininterval, intervalcomplement, intervalintersection, intervalunion, RayOrigin, Infinity, Intersection
include("TestData/TestData.jl")
# bounding box imports
using OpticSim: doesintersect
# RBT imports
using OpticSim: rotmat, rotmatd
# lens imports
using OpticSim: reflectedray, snell, refractedray, trace, intersection, pathlength, power
#Bounding volume hierarchy imports
# using OpticSim: partition!

const COMP_TOLERANCE = 25 * eps(Float64)
const RTOLERANCE = 1e-10
const ATOLERANCE = 10 * eps(Float64)
const SEED = 12312487
const ALL_TESTS = isempty(ARGS) || "all" in ARGS || "All" in ARGS || "ALL" in ARGS
const TESTSET_DIR = "testsets"

"""Evalute all functions not requiring arguments in a given module and test they don't throw anything"""
macro test_all_no_arg_functions(m)
    quote
        for n in names($m, all = true)
            # get all the valid functions
            if occursin("#", string(n)) || string(n) == string(nameof($m))
                continue
            end
            f = Core.eval($m, n)
            # get the methods of this function
            for meth in methods(f)
                # if this method has no args then try and evaluate it
                if meth.nargs == 1
                    # suppress STDOUT to prevent loads of stuff spamming the console
                    @test (@suppress_out begin
                        f()
                    end;
                    true)
                end
            end
        end
    end
end

"""
    @wrappedallocs(expr)
https://github.com/JuliaAlgebra/TypedPolynomials.jl/blob/master/test/runtests.jl

Given an expression, this macro wraps that expression inside a new function
which will evaluate that expression and measure the amount of memory allocated
by the expression. Wrapping the expression in a new function allows for more
accurate memory allocation detection when using global variables (e.g. when
at the REPL).
For example, `@wrappedallocs(x + y)` produces:
```julia
function g(x1, x2)
    @allocated x1 + x2
end
g(x, y)
```
You can use this macro in a unit test to verify that a function does not
allocate:
```
@test @wrappedallocs(x + y) == 0
```
"""
macro wrappedallocs(expr)
    argnames = [gensym() for a in expr.args]
    quote
        function g($(argnames...))
            @allocated $(Expr(expr.head, argnames...))
        end
        $(Expr(:call, :g, [esc(a) for a in expr.args]...))
    end
end

include("Benchmarks/Benchmarks.jl")

alltestsets = [
<<<<<<< HEAD
    "OpticalSystem",
=======
     "Lenses",
    "Comparison",
>>>>>>> 9997b5fc
    "Paraxial",
   "ParaxialAnalysis",
    "Transform",
    "Repeat",  
     "JuliaLang",
    # "BVH",
    # "Examples", # slow
    "General",
    "SurfaceDefs",
    "Intersection",
<<<<<<< HEAD
    "Lenses",
=======
    "OpticalSystem",
>>>>>>> 9997b5fc
    "Emitters",
    "Allocations",
    "GlassCat",  
    "Visualization"
]

runtestsets = ALL_TESTS ? alltestsets : intersect(alltestsets, ARGS)
include.([joinpath(TESTSET_DIR, "$(testset).jl") for testset in runtestsets])<|MERGE_RESOLUTION|>--- conflicted
+++ resolved
@@ -95,12 +95,8 @@
 include("Benchmarks/Benchmarks.jl")
 
 alltestsets = [
-<<<<<<< HEAD
-    "OpticalSystem",
-=======
      "Lenses",
     "Comparison",
->>>>>>> 9997b5fc
     "Paraxial",
    "ParaxialAnalysis",
     "Transform",
@@ -111,11 +107,7 @@
     "General",
     "SurfaceDefs",
     "Intersection",
-<<<<<<< HEAD
-    "Lenses",
-=======
     "OpticalSystem",
->>>>>>> 9997b5fc
     "Emitters",
     "Allocations",
     "GlassCat",  
