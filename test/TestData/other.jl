--- conflicted
+++ resolved
@@ -15,13 +15,10 @@
 function multiHOE()
     rect = Rectangle(5.0, 5.0, SVector(0.0, 0.0, 1.0), SVector(0.0, 0.0, 0.0))
     inbeam = SVector(0.0, 0.0, -1.0), CollimatedBeam
-<<<<<<< HEAD
-    int1 = HologramInterface(SVector(-5.0, 0.0, -20.0), ConvergingBeam, SVector(0.0, -1.0, -1.0), CollimatedBeam, 0.55, 100.0, OpticSim.GlassCat.Air, Examples_N_BK7, OpticSim.GlassCat.Air, OpticSim.GlassCat.Air, OpticSim.GlassCat.Air, 0.05, false)
-    int2 = HologramInterface(SVector(5.0, 0.0, -20.0), ConvergingBeam, SVector(0.0, 1.0, -1.0), CollimatedBeam, 0.55, 100.0, OpticSim.GlassCat.Air, Examples_N_BK7, OpticSim.GlassCat.Air, OpticSim.GlassCat.Air, OpticSim.GlassCat.Air, 0.05, false)
-=======
+
     int1 = HologramInterface(SVector(-5.0, 0.0, -20.0), ConvergingBeam, SVector(0.0, -1.0, -1.0), CollimatedBeam, 0.55, 100.0, OpticSim.GlassCat.Air, OpticSim.Examples.Examples_N_BK7, OpticSim.GlassCat.Air, OpticSim.GlassCat.Air, OpticSim.GlassCat.Air, 0.05, false)
     int2 = HologramInterface(SVector(5.0, 0.0, -20.0), ConvergingBeam, SVector(0.0, 1.0, -1.0), CollimatedBeam, 0.55, 100.0, OpticSim.GlassCat.Air, OpticSim.Examples.Examples_N_BK7, OpticSim.GlassCat.Air, OpticSim.GlassCat.Air, OpticSim.GlassCat.Air, 0.05, false)
->>>>>>> 9997b5fc
+
     mint = MultiHologramInterface(int1, int2)
     obj = MultiHologramSurface(rect, mint)
     sys = CSGOpticalSystem(LensAssembly(obj), Rectangle(50.0, 50.0, SVector(0.0, 0.0, 1.0), SVector(0.0, 0.0, -20.0), interface = opaqueinterface()))
