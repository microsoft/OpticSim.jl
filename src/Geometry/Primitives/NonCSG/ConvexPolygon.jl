# MIT license
# Copyright (c) Microsoft Corporation. All rights reserved.
# See LICENSE in the project root for full license information.

import Statistics

const _abs_err_orientation_2d = 2*eps(Float64)

"""
    ConvexPolygon{T} <: Surface{T}

General Convex Polygon surface, not a valid CSG object.
The rotation of the polygon around its normal is defined by `rotationvec`.
`rotationvec×surfacenormal` is taken as the vector along the u axis.

```julia
ConvexPolygon(local_frame::Transform{T}, local_polygon_points::Vector{SVector{2, T}}, interface::NullOrFresnel{T} = nullinterface(T))
```

The local frame defines the plane (spans by the right and up vectors) with the plane normal given by the forward vector.
the local_polygon_points are given with respect to the local frame and are 2D points.
NOTE: This class uses static vectors to hold the points which will lead to more efficient performance, but should not be used with polygons with more than 20-30 points.
"""
<<<<<<< HEAD
struct ConvexPolygon{T<:Real, N}  <: PlanarShapes{T} 
=======
struct ConvexPolygon{N,T<:Real}  <: PlanarShape{T} 
>>>>>>> 44e731c3
    plane::Plane{T,3}
    local_frame::Transform{T}
    # local_points::Vector{SVector{2, T}}
    local_points::SMatrix{2,N,T}
    # for efficency
    _local_frame_inv::Transform{T}                                  # cache the inverse matrix to avoid computing it for every intersection test
    _local_lines::Vector{SVector{3, SVector{2, T}}}                 # defines the edge points + a third point representing the slopes in order to save some calculationsduring ray checking
    _length::Int64                                                  # cache the length of the polygon 

    function ConvexPolygon(
            local_frame::Transform{T},
            local_polygon_points::Vector{SVector{2, T}}, 
            interface::NullOrFresnel{T} = NullInterface(T)
        ) where {T<:Real}

        # need at least 3 points to define apolygon
        @assert length(local_polygon_points) > 3         

        local_center = Statistics.mean(local_polygon_points)
        world_center = local2world(local_frame) * Vec3(local_center[1], local_center[2], zero(T))
        
        # poly_points = [GeometricalPredicates.Point2D(p[1], p[2]) for p in local_polygon_points]
        # poly = GeometricalPredicates.Polygon2D(poly_points...)
        pts = local_polygon_points
        local_lines = SVector(
            [SVector(
                pts[i],                                             # A
                pts[mod(i, length(pts))+1],                         # B
                                                                    # bx = Bx - Ax,  by = By - Ay
                SVector(pts[mod(i, length(pts))+1][1] - pts[i][1], pts[mod(i, length(pts))+1][2] - pts[i][2]))
                for i in 1:length(pts)]...
        )

        plane = Plane(forward(local_frame), world_center, interface = interface)
        N = length(local_polygon_points)
        temp = MMatrix{2,N,T}(undef)
        for (i,pt) in pairs(local_polygon_points)
            temp[:,i] = pt
        end

<<<<<<< HEAD
        new{T, N}(plane, local_frame, SMatrix{2,N,T}(temp), inv(local_frame), local_lines, length(local_lines))
=======
        N2 = 2*N
        new{N,T}(plane, local_frame, SMatrix{2,N,T,N2}(temp), inv(local_frame), local_lines, length(local_lines))
>>>>>>> 44e731c3
    end
end
export ConvexPolygon

# Base.show(io::IO, poly::ConvexPolygon{T}) where {T<:Real} = print(io, "ConvexPolygon{$T}($(centroid(hex)), $(normal(hex)), $(hex.side_length), $(interface(hex)))")

centroid(poly::ConvexPolygon) = poly.plane.pointonplane

#function barrier to make vertices allocate less and be faster.
function to3d(pts::SMatrix{2,N,T,L}) where{N,L,T}
    temp = MMatrix{3,N,T}(undef)
    for row in 1:2
        for col in 1:N
            temp[row,col] = pts[row,col]
        end
    end

    for col in 1:N 
        temp[3,col] = T(0)
    end

    return SMatrix{3,N,T}(temp)
return temp
end

#this function allocates. Don't know why, it shouldn't but it does.
function vertices(poly::ConvexPolygon{N,T}) where{N,T<:Real}
   return poly.local_frame * to3d(poly.local_points)
end

#this is slower and allocates more than the code above. Neither should allocate anytyhing.
# function vertices(poly::ConvexPolygon{N,R}) where{N,R<:Real}
#     return vertices(poly.local_frame,poly.local_points)
# end

# function vertices(tr::Transform{R},pts::SMatrix{2,N,R}) where{N,R<:Real}
#     res = MMatrix{3,N,R}(undef)

#     for outcol in 1:N
#         for row in 1:3
#             sum = R(0)
#             for incol in 1:2 #only sum x,y terms implicit z = 0,w =1
#                 sum += tr[row,incol]*pts[incol,outcol]
#             end
#             #implicit 1 w coordinate value
#             sum += tr[row,4]
#             res[row,outcol] = sum
#         end
#         if tr[4,4] != 1
#             res[:,outcol] /= tr[4,4]
#         end
#     end
#     return SMatrix{3,N,R}(res)
# end

function surfaceintersection(poly::ConvexPolygon{T,N}, r::AbstractRay{T,3}) where {N,T<:Real}
    interval = surfaceintersection(poly.plane, r)
    if interval isa EmptyInterval{T} || isinfiniteinterval(interval)
        return EmptyInterval(T) # no ray plane intersection or inside plane but no hit
    else
        intersect = halfspaceintersection(interval)
        p = point(intersect)

        local_p = poly._local_frame_inv * p
        
        @inline function orientation(l::SVector{3, SVector{2, T}})::Int8 where {T<:Real}
            cx = local_p[1] - l[1][1]                         # getx(p) - getx(geta(l))
            cy = local_p[2] - l[1][2]                         # gety(p) - gety(geta(l))
            _pr2 = -(l[3][1]*cy) + l[3][2]*cx           # _pr2 = -l._bx*cy + l._by*cx
            if _pr2 < -_abs_err_orientation_2d
                1
            elseif _pr2 > _abs_err_orientation_2d
                -1
            else
                0   #  can implement something more accurate in the future to minimize numerical errors
            end
        end

        @inline function inpolygon()
            side = orientation(poly._local_lines[1])
            for i = 2:poly._length
                orientation(poly._local_lines[i]) == side || return false   
            end
            return true
        end

        if !inpolygon()
            return EmptyInterval(T)
        else
            if dot(normal(poly), direction(r)) < zero(T)
                return positivehalfspace(intersect)
            else
                return rayorigininterval(intersect)
            end
        end
    end
end


"""
    makemesh(poly::ConvexPolygon{T}, ::Int = 0) where {T<:Real} -> TriangleMesh

Create a triangle mesh that can be rendered by iterating on the polygon's edges and for each edge use the centroid as the third vertex of the triangle.
"""
function makemesh(poly::ConvexPolygon{T,N}, ::Int = 0) where {N,T<:Real}
    c = centroid(poly)

    l2w = local2world(poly.local_frame)
    len = size(poly.local_points)[2] 

    triangles = []
    for i in 1:len
        p1 = poly.local_points[:,i]
        p2 = poly.local_points[:,mod(i,len) + 1]

        tri = Triangle(
            Vector(l2w * Vec3(p2[1], p2[2], zero(T))), 
            Vector(c), 
            Vector(l2w * Vec3(p1[1], p1[2], zero(T))))
        push!(triangles, tri)
    end

    triangles = Vector{Triangle{T}}(triangles)

    return TriangleMesh(triangles)
end<|MERGE_RESOLUTION|>--- conflicted
+++ resolved
@@ -21,11 +21,7 @@
 the local_polygon_points are given with respect to the local frame and are 2D points.
 NOTE: This class uses static vectors to hold the points which will lead to more efficient performance, but should not be used with polygons with more than 20-30 points.
 """
-<<<<<<< HEAD
-struct ConvexPolygon{T<:Real, N}  <: PlanarShapes{T} 
-=======
-struct ConvexPolygon{N,T<:Real}  <: PlanarShape{T} 
->>>>>>> 44e731c3
+struct ConvexPolygon{T<:Real, N}  <: PlanarShape{T} 
     plane::Plane{T,3}
     local_frame::Transform{T}
     # local_points::Vector{SVector{2, T}}
@@ -66,12 +62,7 @@
             temp[:,i] = pt
         end
 
-<<<<<<< HEAD
         new{T, N}(plane, local_frame, SMatrix{2,N,T}(temp), inv(local_frame), local_lines, length(local_lines))
-=======
-        N2 = 2*N
-        new{N,T}(plane, local_frame, SMatrix{2,N,T,N2}(temp), inv(local_frame), local_lines, length(local_lines))
->>>>>>> 44e731c3
     end
 end
 export ConvexPolygon
